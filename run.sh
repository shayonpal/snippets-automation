#!/bin/bash

# Alfred Snippets Automation Runner Script
# This script activates the virtual environment and sets up environment variables

# Help function
show_help() {
    cat << EOF
Alfred Snippets Automation Runner

USAGE:
    ./run.sh [OPTIONS] [COMMAND] [ARGS...]

OPTIONS:
    -h, --help    Show this help message

COMMANDS:
    (no args)     Run interactive snippet creation from clipboard
    python3 ...   Run any Python command in the virtual environment
    bash ...      Run any bash command in the virtual environment
    <content>     Create snippet with provided content (no quotes needed)

EXAMPLES:
    ./run.sh                                    # Interactive snippet creation
    ./run.sh 158, Front St E, Toronto ON M5A 0K9   # Create snippet with address
    ./run.sh git status --porcelain                 # Create snippet with git command
    ./run.sh python3 scripts/add_alfred_snippet.py --help  # Run script with options
    ./run.sh python3 scripts/batch_import.py data.json     # Run other scripts

EOF
}

# Parse arguments
case "${1:-}" in
    -h|--help)
        show_help
        exit 0
        ;;
esac

# Get the directory where this script is located
SCRIPT_DIR="$(cd "$(dirname "${BASH_SOURCE[0]}")" && pwd)"

# Activate virtual environment
source "$SCRIPT_DIR/venv/bin/activate"

# Load environment variables
if [ -f "$SCRIPT_DIR/.env" ]; then
    set -a  # automatically export all variables
    source "$SCRIPT_DIR/.env"
    set +a  # turn off automatic export
fi

# Change to script directory to ensure correct paths
cd "$SCRIPT_DIR"

# Run the command with arguments
if [ $# -eq 0 ]; then
    # If no arguments provided, run the ad hoc script to read from clipboard
<<<<<<< HEAD
    exec python3 scripts/add_alfred_snippet.py
elif [ "$1" = "--add" ]; then
    # If --add flag is provided, use the rest of the arguments as the snippet content
    shift  # Remove the --add flag from arguments
    # Combine all remaining arguments without requiring quotes
    content="$*"
    exec python3 scripts/add_alfred_snippet.py "$content"
=======
    python3 scripts/add_alfred_snippet.py
elif [ "$1" = "python3" ] || [ "$1" = "bash" ]; then
    # If first argument is python3 or bash, execute as command with arguments
    "$@"
>>>>>>> 48f03269
else
    # Otherwise, treat all arguments as content for the snippet script
    python3 scripts/add_alfred_snippet.py "$*"
fi<|MERGE_RESOLUTION|>--- conflicted
+++ resolved
@@ -57,20 +57,16 @@
 # Run the command with arguments
 if [ $# -eq 0 ]; then
     # If no arguments provided, run the ad hoc script to read from clipboard
-<<<<<<< HEAD
-    exec python3 scripts/add_alfred_snippet.py
+    python3 scripts/add_alfred_snippet.py
 elif [ "$1" = "--add" ]; then
     # If --add flag is provided, use the rest of the arguments as the snippet content
     shift  # Remove the --add flag from arguments
     # Combine all remaining arguments without requiring quotes
     content="$*"
-    exec python3 scripts/add_alfred_snippet.py "$content"
-=======
-    python3 scripts/add_alfred_snippet.py
+    python3 scripts/add_alfred_snippet.py "$content"
 elif [ "$1" = "python3" ] || [ "$1" = "bash" ]; then
     # If first argument is python3 or bash, execute as command with arguments
     "$@"
->>>>>>> 48f03269
 else
     # Otherwise, treat all arguments as content for the snippet script
     python3 scripts/add_alfred_snippet.py "$*"
